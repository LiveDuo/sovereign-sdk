--- conflicted
+++ resolved
@@ -54,25 +54,10 @@
 default = ["native", "experimental"]
 experimental =["sov-evm/experimental"]
 native = [
-<<<<<<< HEAD
-	"dep:sov-db",
-	"dep:sov-schema-db",
-	"sov-bank/native",
-	"sov-evm/native",
-	"sov-accounts/native",
-	"sov-election/native",
-	"sov-sequencer-registry/native",
-	"sov-value-setter/native",
-	"sov-modules-api/native",
-	"sov-rollup-interface/mocks",
-	"clap",
-	"serde_json",
-	"jsonrpsee",
-	"toml"]
-=======
     "dep:sov-db",
     "dep:sov-schema-db",
     "sov-bank/native",
+    "sov-evm/native",
     "sov-accounts/native",
     "sov-election/native",
     "sov-sequencer-registry/native",
@@ -85,5 +70,4 @@
     "jsonrpsee",
     "tokio",
     "toml"]
->>>>>>> e542d7e7
 verifier = []