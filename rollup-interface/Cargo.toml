--- conflicted
+++ resolved
@@ -40,10 +40,5 @@
 
 [features]
 default = []
-<<<<<<< HEAD
-fuzzing = ["proptest", "proptest-derive"]
-mocks = []
-=======
 fuzzing = ["proptest", "proptest-derive", "sha2"]
-mocks = ["sha2"]
->>>>>>> c9fc6d1c
+mocks = ["sha2"]