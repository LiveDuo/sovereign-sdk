#[cfg(feature = "experimental")]
pub mod call;
#[cfg(feature = "experimental")]
pub mod evm;
#[cfg(feature = "experimental")]
pub mod genesis;
#[cfg(feature = "native")]
#[cfg(feature = "experimental")]
pub mod query;
#[cfg(feature = "experimental")]
#[cfg(test)]
mod tests;
#[cfg(feature = "experimental")]
pub use experimental::{AccountData, Evm, EvmConfig};

#[cfg(feature = "experimental")]
mod experimental {
    use sov_modules_api::Error;
    use sov_modules_macros::ModuleInfo;
    use sov_state::WorkingSet;

    use super::evm::db::EvmDb;
    use super::evm::transaction::BlockEnv;
    use super::evm::{DbAccount, EthAddress};
    use crate::evm::Bytes32;

    #[derive(Clone)]
    pub struct AccountData {
        pub address: EthAddress,
        pub balance: Bytes32,
        pub code_hash: Bytes32,
        pub code: Vec<u8>,
        pub nonce: u64,
    }

    #[derive(Clone)]
    pub struct EvmConfig {
        pub data: Vec<AccountData>,
    }

    #[allow(dead_code)]
    #[derive(ModuleInfo, Clone)]
    pub struct Evm<C: sov_modules_api::Context> {
        #[address]
        pub(crate) address: C::Address,

        #[state]
        pub(crate) accounts: sov_state::StateMap<EthAddress, DbAccount>,

        #[state]
        pub(crate) block_env: sov_state::StateValue<BlockEnv>,
    }

    impl<C: sov_modules_api::Context> sov_modules_api::Module for Evm<C> {
        type Context = C;

        type Config = EvmConfig;

        type CallMessage = super::call::CallMessage;

        fn genesis(
            &self,
            config: &Self::Config,
            working_set: &mut WorkingSet<C::Storage>,
        ) -> Result<(), Error> {
<<<<<<< HEAD
            Ok(())
=======
            Ok(self.init_module(config, working_set)?)
>>>>>>> 5414cde4
        }

        fn call(
            &self,
            msg: Self::CallMessage,
            context: &Self::Context,
            working_set: &mut WorkingSet<C::Storage>,
        ) -> Result<sov_modules_api::CallResponse, Error> {
            Ok(self.execute_call(msg.tx, context, working_set)?)
        }
    }

    impl<C: sov_modules_api::Context> Evm<C> {
        pub(crate) fn get_db<'a>(
            &self,
            working_set: &'a mut WorkingSet<C::Storage>,
        ) -> EvmDb<'a, C> {
            EvmDb::new(self.accounts.clone(), working_set)
        }
    }
}<|MERGE_RESOLUTION|>--- conflicted
+++ resolved
@@ -63,11 +63,7 @@
             config: &Self::Config,
             working_set: &mut WorkingSet<C::Storage>,
         ) -> Result<(), Error> {
-<<<<<<< HEAD
-            Ok(())
-=======
             Ok(self.init_module(config, working_set)?)
->>>>>>> 5414cde4
         }
 
         fn call(
