use crate::runtime::Runtime;
use sov_modules_api::{
    hooks::{ApplyBlobHooks, TxHooks},
    transaction::Transaction,
    Context, Spec,
};
use sov_modules_stf_template::SenderOutcome;
use sov_rollup_interface::da::BlobTransactionTrait;
use sov_state::WorkingSet;
use tracing::info;

impl<C: Context> TxHooks for Runtime<C> {
    type Context = C;

    fn pre_dispatch_tx_hook(
        &self,
        tx: &Transaction<Self::Context>,
        working_set: &mut WorkingSet<<Self::Context as Spec>::Storage>,
    ) -> anyhow::Result<<Self::Context as Spec>::Address> {
        self.accounts.pre_dispatch_tx_hook(tx, working_set)
    }

    fn post_dispatch_tx_hook(
        &self,
        tx: &Transaction<Self::Context>,
        working_set: &mut WorkingSet<<Self::Context as Spec>::Storage>,
    ) -> anyhow::Result<()> {
        self.accounts.post_dispatch_tx_hook(tx, working_set)
    }
}

impl<C: Context> ApplyBlobHooks for Runtime<C> {
    type Context = C;
    type BlobResult = SenderOutcome;

    fn begin_blob_hook(
        &self,
        blob: &mut impl BlobTransactionTrait,
        working_set: &mut WorkingSet<<Self::Context as Spec>::Storage>,
    ) -> anyhow::Result<()> {
        self.sequencer_registry.begin_blob_hook(blob, working_set)
    }

    fn end_blob_hook(
        &self,
        result: Self::BlobResult,
        working_set: &mut WorkingSet<<Self::Context as Spec>::Storage>,
    ) -> anyhow::Result<()> {
        match result {
<<<<<<< HEAD
            SenderOutcome::Rewarded(reward) => self.sequencer.end_blob_hook(reward, working_set),
            SenderOutcome::Ignored => self.sequencer.end_blob_hook(0, working_set),
            SenderOutcome::Slashed(_) => Ok(()),
=======
            SequencerOutcome::Rewarded(_reward) => {
                // TODO: Process reward here or above.
                self.sequencer_registry.end_blob_hook(
                    sov_sequencer_registry::SequencerOutcome::Completed,
                    working_set,
                )
            }
            SequencerOutcome::Ignored => Ok(()),
            SequencerOutcome::Slashed {
                reason,
                sequencer_da_address,
            } => {
                info!("Sequencer slashed: {:?}", reason);
                self.sequencer_registry.end_blob_hook(
                    sov_sequencer_registry::SequencerOutcome::Slashed {
                        sequencer: sequencer_da_address,
                    },
                    working_set,
                )
            }
>>>>>>> 71dd233b
        }
    }
}<|MERGE_RESOLUTION|>--- conflicted
+++ resolved
@@ -47,11 +47,6 @@
         working_set: &mut WorkingSet<<Self::Context as Spec>::Storage>,
     ) -> anyhow::Result<()> {
         match result {
-<<<<<<< HEAD
-            SenderOutcome::Rewarded(reward) => self.sequencer.end_blob_hook(reward, working_set),
-            SenderOutcome::Ignored => self.sequencer.end_blob_hook(0, working_set),
-            SenderOutcome::Slashed(_) => Ok(()),
-=======
             SequencerOutcome::Rewarded(_reward) => {
                 // TODO: Process reward here or above.
                 self.sequencer_registry.end_blob_hook(
@@ -72,7 +67,6 @@
                     working_set,
                 )
             }
->>>>>>> 71dd233b
         }
     }
 }