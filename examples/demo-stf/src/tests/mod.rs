--- conflicted
+++ resolved
@@ -1,13 +1,6 @@
 use borsh::BorshSerialize;
-<<<<<<< HEAD
-use sov_modules_api::{
-    default_context::DefaultContext, default_signature::private_key::DefaultPrivateKey, Address,
-};
-use sov_modules_stf_template::{AppTemplate, Batch, SenderOutcome, TxEffect};
-=======
 use sov_modules_api::{default_context::DefaultContext, Address};
 use sov_modules_stf_template::{AppTemplate, Batch, SequencerOutcome, TxEffect};
->>>>>>> 71dd233b
 use sov_rollup_interface::stf::BatchReceipt;
 use sov_state::ProverStorage;
 use std::path::Path;
@@ -29,27 +22,8 @@
     AppTemplate::new(storage, runtime)
 }
 
-<<<<<<< HEAD
-pub fn create_demo_config(
-    initial_sequencer_balance: u64,
-    value_setter_admin_private_key: &DefaultPrivateKey,
-    election_admin_private_key: &DefaultPrivateKey,
-) -> GenesisConfig<DefaultContext> {
-    create_demo_genesis_config::<DefaultContext>(
-        initial_sequencer_balance,
-        generate_address::<DefaultContext>(DEMO_SEQ_PUB_KEY_STR),
-        DEMO_SEQUENCER_DA_ADDRESS.to_vec(),
-        value_setter_admin_private_key,
-        election_admin_private_key,
-    )
-}
-
-pub fn has_tx_events(apply_tx_blob_outcome: &BatchReceipt<SenderOutcome, TxEffect>) -> bool {
-    let events = apply_tx_blob_outcome
-=======
 pub fn has_tx_events(apply_blob_outcome: &BatchReceipt<SequencerOutcome, TxEffect>) -> bool {
     let events = apply_blob_outcome
->>>>>>> 71dd233b
         .tx_receipts
         .iter()
         .flat_map(|receipts| receipts.events.iter());
