use super::{Bytes32, EthAddress};

#[derive(borsh::BorshDeserialize, borsh::BorshSerialize, Debug, PartialEq, Clone)]
pub(crate) struct BlockEnv {
    pub(crate) number: u64,
    pub(crate) coinbase: EthAddress,
    pub(crate) timestamp: Bytes32,
    /// Prevrandao is used after Paris (aka TheMerge) instead of the difficulty value.
    pub(crate) prevrandao: Option<Bytes32>,
    /// basefee is added in EIP1559 London upgrade
    pub(crate) basefee: Bytes32,
    pub(crate) gas_limit: Bytes32,
}

impl Default for BlockEnv {
    fn default() -> Self {
        Self {
            number: Default::default(),
            coinbase: Default::default(),
            timestamp: Default::default(),
            prevrandao: Some(Default::default()),
            basefee: Default::default(),
            gas_limit: [u8::MAX; 32],
        }
    }
}

#[cfg_attr(
    feature = "native",
    derive(serde::Serialize),
    derive(serde::Deserialize),
    derive(schemars::JsonSchema)
)]
#[derive(borsh::BorshDeserialize, borsh::BorshSerialize, Debug, PartialEq, Clone)]
pub struct AccessListItem {
    pub address: EthAddress,
    pub storage_keys: Vec<Bytes32>,
}

#[cfg_attr(
    feature = "native",
    derive(serde::Serialize),
    derive(serde::Deserialize),
    derive(schemars::JsonSchema)
)]
#[derive(borsh::BorshDeserialize, borsh::BorshSerialize, Debug, PartialEq, Clone)]
pub struct EvmTransaction {
    //    pub sender: EthAddress,
    pub data: Vec<u8>,
    pub gas_limit: u64,
    pub gas_price: u128,
    pub max_priority_fee_per_gas: u128,
    pub max_fee_per_gas: u128,
    pub to: Option<EthAddress>,
    pub value: u128,
    pub nonce: u64,
    pub access_lists: Vec<AccessListItem>,
    pub chain_id: u64,
<<<<<<< HEAD
    pub sig: Signature,
}

#[cfg_attr(
    feature = "native",
    derive(serde::Serialize),
    derive(serde::Deserialize),
    derive(schemars::JsonSchema)
)]
#[derive(borsh::BorshDeserialize, borsh::BorshSerialize, Debug, PartialEq, Clone)]
pub struct EvmTransactionWithSender {
    pub sender: EthAddress,
    pub transaction: EvmTransaction,

    pub hash: [u8; 32],
=======
    pub odd_y_parity: bool,
    pub r: Bytes32,
    pub s: Bytes32,
    // todo remove it
    pub hash: Bytes32,
>>>>>>> 16ff1efa
}

#[cfg_attr(
    feature = "native",
    derive(serde::Serialize),
    derive(serde::Deserialize),
    derive(schemars::JsonSchema)
)]
#[derive(borsh::BorshDeserialize, borsh::BorshSerialize, Debug, PartialEq, Clone)]
pub struct Signature {
    /// The R field of the signature; the point on the curve.
    pub r: [u8; 32],
    /// The S field of the signature; the point on the curve.
    pub s: [u8; 32],
    /// yParity: Signature Y parity; formally Ty
    pub odd_y_parity: bool,
}<|MERGE_RESOLUTION|>--- conflicted
+++ resolved
@@ -56,7 +56,6 @@
     pub nonce: u64,
     pub access_lists: Vec<AccessListItem>,
     pub chain_id: u64,
-<<<<<<< HEAD
     pub sig: Signature,
 }
 
@@ -71,14 +70,7 @@
     pub sender: EthAddress,
     pub transaction: EvmTransaction,
 
-    pub hash: [u8; 32],
-=======
-    pub odd_y_parity: bool,
-    pub r: Bytes32,
-    pub s: Bytes32,
-    // todo remove it
     pub hash: Bytes32,
->>>>>>> 16ff1efa
 }
 
 #[cfg_attr(
