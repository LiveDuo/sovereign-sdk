--- conflicted
+++ resolved
@@ -56,13 +56,8 @@
 
     demo.begin_slot(witness);
     env::write(&"Slot has begun\n");
-<<<<<<< HEAD
     for mut batch in batches {
         demo.apply_tx_blob(&mut batch, None);
-=======
-    for blob in &mut blobs {
-        demo.apply_blob(blob, None);
->>>>>>> d150995b
         env::write(&"Blob applied\n");
     }
     let (state_root, _) = demo.end_slot();
