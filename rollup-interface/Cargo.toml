--- conflicted
+++ resolved
@@ -41,10 +41,5 @@
 
 [features]
 default = []
-<<<<<<< HEAD
 fuzzing = ["proptest", "proptest-derive"]
-mocks = []
-=======
-fuzzing = ["proptest"]
-mocks = ["sha2"]
->>>>>>> 758bb4eb
+mocks = []