mod config;

use crate::config::RollupConfig;
<<<<<<< HEAD
use demo_stf::app::create_demo_genesis_config;
use demo_stf::app::get_rpc_module;
use demo_stf::app::{DefaultPrivateKey, NativeAppRunner};
use demo_stf::config::from_toml_path;
use jsonrpsee::RpcModule;
=======
use demo_stf::app::{create_demo_genesis_config, DefaultContext};
use demo_stf::app::{DefaultPrivateKey, NativeAppRunner};
use demo_stf::config::from_toml_path;
use demo_stf::runtime::GenesisConfig;
>>>>>>> 4d424d34
use jupiter::da_service::CelestiaService;
use jupiter::types::NamespaceId;
use jupiter::verifier::CelestiaVerifier;
use jupiter::verifier::RollupParams;
use risc0_adapter::host::Risc0Host;
use sovereign_core::da::DaVerifier;
use sovereign_core::services::da::{DaService, SlotData};
use sovereign_core::stf::{StateTransitionFunction, StateTransitionRunner};
use sovereign_db::ledger_db::{LedgerDB, SlotCommit};
use std::net::SocketAddr;
use tracing::Level;

<<<<<<< HEAD
const DATA_DIR_LOCATION: &str = "demo_data";
=======
// The rollup stores its data in the namespace b"sov-test" on Celestia
>>>>>>> 4d424d34
const ROLLUP_NAMESPACE: NamespaceId = NamespaceId([115, 111, 118, 45, 116, 101, 115, 116]);

pub fn initialize_ledger(path: impl AsRef<std::path::Path>) -> LedgerDB {
    let ledger_db = LedgerDB::with_path(path).expect("Ledger DB failed to open");
    ledger_db
}

<<<<<<< HEAD
async fn rpc(module: RpcModule<()>, address: SocketAddr) {
    let server = jsonrpsee::server::ServerBuilder::default()
        .build([address].as_ref())
        .await
        .unwrap();
    let _server_handle = server.start(module).unwrap();
    futures::future::pending::<()>().await;
=======
pub fn get_genesis_config() -> GenesisConfig<DefaultContext> {
    let sequencer_private_key = DefaultPrivateKey::generate();
    create_demo_genesis_config(
        100000000,
        sequencer_private_key.default_address(),
        vec![
            99, 101, 108, 101, 115, 116, 105, 97, 49, 122, 102, 118, 114, 114, 102, 97, 113, 57,
            117, 100, 54, 103, 57, 116, 52, 107, 122, 109, 115, 108, 112, 102, 50, 52, 121, 115,
            97, 120, 113, 102, 110, 122, 101, 101, 53, 119, 57,
        ],
        &sequencer_private_key,
        &sequencer_private_key,
    )
>>>>>>> 4d424d34
}

#[tokio::main]
async fn main() -> Result<(), anyhow::Error> {
    let rollup_config: RollupConfig = from_toml_path("rollup_config.toml")?;
    let rpc_config = rollup_config.rpc_config;
    let address = SocketAddr::new(rpc_config.bind_host.parse()?, rpc_config.bind_port);

    // Initializing logging
    let subscriber = tracing_subscriber::fmt()
        .with_max_level(Level::WARN)
        .finish();
    tracing::subscriber::set_global_default(subscriber)
        .map_err(|_err| eprintln!("Unable to set global default subscriber"))
        .expect("Cannot fail to set subscriber");

    let ledger_db = initialize_ledger(&rollup_config.runner.storage.path);

    // Initialize the Celestia service
<<<<<<< HEAD
    let mut demo_runner = NativeAppRunner::<Risc0Host>::new(rollup_config.runner.clone());

    let storj = demo_runner.inner().current_storage.clone();
    let module = get_rpc_module(storj);

    let _handle = tokio::spawn(async move {
        rpc(module, address).await;
    });

=======
>>>>>>> 4d424d34
    let da_service = CelestiaService::new(
        rollup_config.da.clone(),
        RollupParams {
            namespace: ROLLUP_NAMESPACE,
        },
    );
    let da_verifier = CelestiaVerifier::new(RollupParams {
        namespace: ROLLUP_NAMESPACE,
    });

    // Create an instance of the demo app using the provided config
    let mut demo_runner = NativeAppRunner::<Risc0Host>::new(rollup_config.runner.clone());
    let demo = demo_runner.inner_mut();
<<<<<<< HEAD
    let sequencer_private_key = DefaultPrivateKey::generate();
    let genesis_config = create_demo_genesis_config(
        100000000,
        sequencer_private_key.default_address(),
        vec![
            99, 101, 108, 101, 115, 116, 105, 97, 49, 113, 112, 48, 57, 121, 115, 121, 103, 99,
            120, 54, 110, 112, 116, 101, 100, 53, 121, 99, 48, 97, 117, 54, 107, 57, 108, 110, 101,
            114, 48, 53, 121, 118, 115, 57, 50, 48, 56,
        ],
        &sequencer_private_key,
        &sequencer_private_key,
    );
    println!("priv: {}", sequencer_private_key.as_hex());
=======
>>>>>>> 4d424d34

    // Check if the rollup has previously processed any data. If not, run it's "genesis" initialization code
    let item_numbers = ledger_db.get_next_items_numbers();
    let last_slot_processed_before_shutdown = item_numbers.slot_number - 1;
    if last_slot_processed_before_shutdown == 0 {
        print!("No history detected. Initializing chain...");
        demo.init_chain(get_genesis_config());
        println!("Done.");
    } else {
        println!("Chain is already initialized. Skipping initialization.");
    }

    // HACK: Tell the rollup that you're running an empty DA layer block so that it will return the latest state root.
    // This will be removed shortly.
    demo.begin_slot(Default::default());
    let (prev_state_root, _, _) = demo.end_slot();
    let mut prev_state_root = prev_state_root.0;

    // Start the main rollup loop
    let start_height = rollup_config.start_height + last_slot_processed_before_shutdown;
<<<<<<< HEAD

=======
>>>>>>> 4d424d34
    for height in start_height.. {
        println!(
            "Requesting data for height {} and prev_state_root 0x{}",
            height,
            hex::encode(&prev_state_root)
        );

        // Fetch the relevant subset of the next Celestia block
        let filtered_block = da_service.get_finalized_at(height).await?;
        let header = filtered_block.header().clone();

        // For the demo, we create and verify a proof that the data has been extracted from Celestia correctly.
        // In a production implementation, this logic would only run on the prover node - regular full nodes could
        // simply download the data from Celestia without extracting and checking a merkle proof gere,
        let (blob_txs, inclusion_proof, completeness_proof) =
            da_service.extract_relevant_txs_with_proof(filtered_block.clone());
        assert!(da_verifier
            .verify_relevant_tx_list(&header, &blob_txs, inclusion_proof, completeness_proof)
            .is_ok());
        println!("Received {} blobs", blob_txs.len());

<<<<<<< HEAD
        let mut data_to_commit = SlotCommit::new(filtered_block);

=======
        // Take the extracted data and apply the state transition function
>>>>>>> 4d424d34
        demo.begin_slot(Default::default());
        let mut data_to_commit = SlotCommit::new(filtered_block);
        for blob in blob_txs.clone() {
            let receipts = demo.apply_blob(blob, None);
            println!("er: {:?}", receipts);
            data_to_commit.add_batch(receipts);
        }
        let (next_state_root, _witness, _) = demo.end_slot();

        // Store the resulting receipts in the database
        ledger_db.commit_slot(data_to_commit)?;
        prev_state_root = next_state_root.0;
    }

    // uncomment this if we need to process a smaller range of blocks
    // and we want to use the rpc to query the storage
    // println!("waiting on RPC");
    // futures::future::pending::<()>().await;

    Ok(())
}<|MERGE_RESOLUTION|>--- conflicted
+++ resolved
@@ -1,18 +1,12 @@
 mod config;
 
 use crate::config::RollupConfig;
-<<<<<<< HEAD
-use demo_stf::app::create_demo_genesis_config;
 use demo_stf::app::get_rpc_module;
 use demo_stf::app::{DefaultPrivateKey, NativeAppRunner};
 use demo_stf::config::from_toml_path;
 use jsonrpsee::RpcModule;
-=======
 use demo_stf::app::{create_demo_genesis_config, DefaultContext};
-use demo_stf::app::{DefaultPrivateKey, NativeAppRunner};
-use demo_stf::config::from_toml_path;
 use demo_stf::runtime::GenesisConfig;
->>>>>>> 4d424d34
 use jupiter::da_service::CelestiaService;
 use jupiter::types::NamespaceId;
 use jupiter::verifier::CelestiaVerifier;
@@ -25,11 +19,8 @@
 use std::net::SocketAddr;
 use tracing::Level;
 
-<<<<<<< HEAD
 const DATA_DIR_LOCATION: &str = "demo_data";
-=======
 // The rollup stores its data in the namespace b"sov-test" on Celestia
->>>>>>> 4d424d34
 const ROLLUP_NAMESPACE: NamespaceId = NamespaceId([115, 111, 118, 45, 116, 101, 115, 116]);
 
 pub fn initialize_ledger(path: impl AsRef<std::path::Path>) -> LedgerDB {
@@ -37,7 +28,7 @@
     ledger_db
 }
 
-<<<<<<< HEAD
+
 async fn rpc(module: RpcModule<()>, address: SocketAddr) {
     let server = jsonrpsee::server::ServerBuilder::default()
         .build([address].as_ref())
@@ -45,7 +36,8 @@
         .unwrap();
     let _server_handle = server.start(module).unwrap();
     futures::future::pending::<()>().await;
-=======
+}
+
 pub fn get_genesis_config() -> GenesisConfig<DefaultContext> {
     let sequencer_private_key = DefaultPrivateKey::generate();
     create_demo_genesis_config(
@@ -59,7 +51,6 @@
         &sequencer_private_key,
         &sequencer_private_key,
     )
->>>>>>> 4d424d34
 }
 
 #[tokio::main]
@@ -78,8 +69,8 @@
 
     let ledger_db = initialize_ledger(&rollup_config.runner.storage.path);
 
-    // Initialize the Celestia service
-<<<<<<< HEAD
+
+    // RPC
     let mut demo_runner = NativeAppRunner::<Risc0Host>::new(rollup_config.runner.clone());
 
     let storj = demo_runner.inner().current_storage.clone();
@@ -89,8 +80,7 @@
         rpc(module, address).await;
     });
 
-=======
->>>>>>> 4d424d34
+    // Initialize the Celestia service
     let da_service = CelestiaService::new(
         rollup_config.da.clone(),
         RollupParams {
@@ -104,22 +94,6 @@
     // Create an instance of the demo app using the provided config
     let mut demo_runner = NativeAppRunner::<Risc0Host>::new(rollup_config.runner.clone());
     let demo = demo_runner.inner_mut();
-<<<<<<< HEAD
-    let sequencer_private_key = DefaultPrivateKey::generate();
-    let genesis_config = create_demo_genesis_config(
-        100000000,
-        sequencer_private_key.default_address(),
-        vec![
-            99, 101, 108, 101, 115, 116, 105, 97, 49, 113, 112, 48, 57, 121, 115, 121, 103, 99,
-            120, 54, 110, 112, 116, 101, 100, 53, 121, 99, 48, 97, 117, 54, 107, 57, 108, 110, 101,
-            114, 48, 53, 121, 118, 115, 57, 50, 48, 56,
-        ],
-        &sequencer_private_key,
-        &sequencer_private_key,
-    );
-    println!("priv: {}", sequencer_private_key.as_hex());
-=======
->>>>>>> 4d424d34
 
     // Check if the rollup has previously processed any data. If not, run it's "genesis" initialization code
     let item_numbers = ledger_db.get_next_items_numbers();
@@ -140,10 +114,7 @@
 
     // Start the main rollup loop
     let start_height = rollup_config.start_height + last_slot_processed_before_shutdown;
-<<<<<<< HEAD
 
-=======
->>>>>>> 4d424d34
     for height in start_height.. {
         println!(
             "Requesting data for height {} and prev_state_root 0x{}",
@@ -165,12 +136,6 @@
             .is_ok());
         println!("Received {} blobs", blob_txs.len());
 
-<<<<<<< HEAD
-        let mut data_to_commit = SlotCommit::new(filtered_block);
-
-=======
-        // Take the extracted data and apply the state transition function
->>>>>>> 4d424d34
         demo.begin_slot(Default::default());
         let mut data_to_commit = SlotCommit::new(filtered_block);
         for blob in blob_txs.clone() {
