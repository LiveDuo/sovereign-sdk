#[cfg(feature = "experimental")]
pub mod call;
#[cfg(feature = "experimental")]
pub mod dev_signer;
#[cfg(feature = "experimental")]
pub mod evm;
#[cfg(feature = "experimental")]
pub mod genesis;
#[cfg(feature = "native")]
#[cfg(feature = "experimental")]
pub mod query;
#[cfg(feature = "experimental")]
mod receipt;
#[cfg(feature = "experimental")]
#[cfg(test)]
mod tests;
#[cfg(feature = "experimental")]
pub use experimental::{AccountData, Evm, EvmConfig, SpecIdWrapper};
#[cfg(feature = "experimental")]
pub use receipt::TransactionReceipt;
#[cfg(feature = "experimental")]
pub use revm::primitives::SpecId;

#[cfg(feature = "experimental")]
mod experimental {
    use std::collections::HashMap;

    use derive_more::{From, Into};
    use revm::primitives::{SpecId, KECCAK_EMPTY, U256};
    use sov_modules_api::{Error, ModuleInfo};
    use sov_state::WorkingSet;

    use super::evm::db::EvmDb;
    use super::evm::transaction::BlockEnv;
    use super::evm::{DbAccount, EthAddress};
<<<<<<< HEAD
    use crate::evm::transaction::EvmTransactionWithSender;
    use crate::evm::{Bytes32, EvmTransaction};
=======
    use crate::evm::{Bytes32, EvmChainCfg, EvmTransaction};
>>>>>>> 16ff1efa
    use crate::TransactionReceipt;

    #[derive(Clone)]
    pub struct AccountData {
        pub address: EthAddress,
        pub balance: Bytes32,
        pub code_hash: Bytes32,
        pub code: Vec<u8>,
        pub nonce: u64,
    }

    impl AccountData {
        pub fn empty_code() -> Bytes32 {
            KECCAK_EMPTY.to_fixed_bytes()
        }

        pub fn balance(balance: u64) -> Bytes32 {
            U256::from(balance).to_le_bytes()
        }
    }

    #[derive(Clone)]
    pub struct EvmConfig {
        pub data: Vec<AccountData>,
        pub chain_id: u64,
        pub limit_contract_code_size: Option<usize>,
        pub spec: HashMap<u64, SpecId>,
    }

    impl Default for EvmConfig {
        fn default() -> Self {
            Self {
                data: vec![],
                chain_id: 1,
                limit_contract_code_size: None,
                spec: vec![(0, SpecId::LATEST)].into_iter().collect(),
            }
        }
    }

    #[allow(dead_code)]
    #[cfg_attr(feature = "native", derive(sov_modules_api::ModuleCallJsonSchema))]
    #[derive(ModuleInfo, Clone)]
    pub struct Evm<C: sov_modules_api::Context> {
        #[address]
        pub(crate) address: C::Address,

        #[state]
        pub(crate) accounts: sov_state::StateMap<EthAddress, DbAccount>,

        #[state]
        pub(crate) cfg: sov_state::StateValue<EvmChainCfg>,

        #[state]
        pub(crate) block_env: sov_state::StateValue<BlockEnv>,

        #[state]
        pub(crate) transactions: sov_state::StateMap<Bytes32, EvmTransactionWithSender>,

        #[state]
        pub(crate) receipts: sov_state::StateMap<Bytes32, TransactionReceipt>,
    }

    impl<C: sov_modules_api::Context> sov_modules_api::Module for Evm<C> {
        type Context = C;

        type Config = EvmConfig;

        type CallMessage = super::call::CallMessage;

        fn genesis(
            &self,
            config: &Self::Config,
            working_set: &mut WorkingSet<C::Storage>,
        ) -> Result<(), Error> {
            Ok(self.init_module(config, working_set)?)
        }

        fn call(
            &self,
            msg: Self::CallMessage,
            context: &Self::Context,
            working_set: &mut WorkingSet<C::Storage>,
        ) -> Result<sov_modules_api::CallResponse, Error> {
            Ok(self.execute_call(msg.tx, context, working_set)?)
        }
    }

    impl<C: sov_modules_api::Context> Evm<C> {
        pub(crate) fn get_db<'a>(
            &self,
            working_set: &'a mut WorkingSet<C::Storage>,
        ) -> EvmDb<'a, C> {
            EvmDb::new(self.accounts.clone(), working_set)
        }
    }

    /// EVM SpecId and their activation block
    #[derive(Debug, PartialEq, Clone, Copy, From, Into)]
    pub struct SpecIdWrapper(pub SpecId);

    impl SpecIdWrapper {
        pub fn new(value: SpecId) -> Self {
            SpecIdWrapper(value)
        }
    }
}<|MERGE_RESOLUTION|>--- conflicted
+++ resolved
@@ -33,12 +33,8 @@
     use super::evm::db::EvmDb;
     use super::evm::transaction::BlockEnv;
     use super::evm::{DbAccount, EthAddress};
-<<<<<<< HEAD
     use crate::evm::transaction::EvmTransactionWithSender;
-    use crate::evm::{Bytes32, EvmTransaction};
-=======
     use crate::evm::{Bytes32, EvmChainCfg, EvmTransaction};
->>>>>>> 16ff1efa
     use crate::TransactionReceipt;
 
     #[derive(Clone)]
