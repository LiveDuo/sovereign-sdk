--- conflicted
+++ resolved
@@ -40,14 +40,9 @@
                 None,
             );
 
-<<<<<<< HEAD
-            assert!(
-                matches!(apply_tx_blob_outcome.inner, SenderOutcome::Rewarded(0),),
-=======
             assert_eq!(
                 SequencerOutcome::Rewarded(0),
                 apply_blob_outcome.inner,
->>>>>>> 71dd233b
                 "Sequencer execution should have succeeded but failed "
             );
 
@@ -103,16 +98,10 @@
             None,
         );
 
-<<<<<<< HEAD
-        assert!(
-            matches!(apply_tx_blob_outcome.inner, SenderOutcome::Rewarded(0),),
-            "Sequencer execution should have succeeded but failed "
-=======
         assert_eq!(
             SequencerOutcome::Rewarded(0),
             apply_blob_outcome.inner,
             "Sequencer execution should have succeeded but failed"
->>>>>>> 71dd233b
         );
 
         assert!(has_tx_events(&apply_tx_blob_outcome),);
@@ -164,16 +153,10 @@
                 None,
             )
             .inner;
-<<<<<<< HEAD
-            assert!(
-                matches!(apply_tx_blob_outcome, SenderOutcome::Rewarded(0),),
-                "Sequencer execution should have succeeded but failed "
-=======
             assert_eq!(
                 SequencerOutcome::Rewarded(0),
                 apply_blob_outcome,
                 "Sequencer execution should have succeeded but failed",
->>>>>>> 71dd233b
             );
         }
 
@@ -217,27 +200,17 @@
 
         let txs = simulate_da(value_setter_admin_private_key, election_admin_private_key);
 
-<<<<<<< HEAD
-        let apply_tx_blob_outcome = StateTransitionFunction::<MockZkvm>::apply_tx_blob(
-=======
         let some_sequencer: [u8; 32] = [121; 32];
         let apply_blob_outcome = StateTransitionFunction::<MockZkvm>::apply_blob(
->>>>>>> 71dd233b
             &mut demo,
             &mut new_test_blob(Batch { txs }, &some_sequencer),
             None,
         );
 
-<<<<<<< HEAD
-        assert!(
-            matches!(apply_tx_blob_outcome.inner, SenderOutcome::Ignored),
-            "Batch should have been skipped due to insufficient funds"
-=======
         assert_eq!(
             SequencerOutcome::Ignored,
             apply_blob_outcome.inner,
             "Batch should have been skipped due to unknown sequencer"
->>>>>>> 71dd233b
         );
 
         // Assert that there are no events
